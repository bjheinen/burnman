--- conflicted
+++ resolved
@@ -35,7 +35,6 @@
     and P derivatives in J/K/mol and m^3/mol.
     """
 
-<<<<<<< HEAD
     def __init__(self,
                  solution_type=None,
                  endmembers=None,
@@ -44,9 +43,6 @@
                  entropy_interaction=None,
                  alphas=None,
                  molar_fractions=None):
-=======
-    def __init__(self, solution_type, endmembers, molar_fractions=None):
->>>>>>> 44fc850f
         """
         Set up matrices to speed up calculations for when P, T, X is defined.
 
@@ -67,8 +63,6 @@
             not change self.method"""
             pass
         self.method = SolidSolutionMethod()
-
-<<<<<<< HEAD
 
         if solution_type is not None:
             self.type = solution_type
@@ -88,15 +82,9 @@
         if hasattr(self, 'endmembers') == False:
             raise Exception(
                 "'endmembers' attribute missing from solid solution")
-=======
-        
-        self.type = solution_type
-        self.endmembers = endmembers
->>>>>>> 44fc850f
 
         
         # Set default solution model type
-<<<<<<< HEAD
         if hasattr(self, 'type'):
             if self.type == 'mechanical':
                 self.solution_model = MechanicalSolution(self.endmembers)
@@ -126,12 +114,6 @@
                 else:
                     raise Exception(
                         "Solution model type " + self.params['type'] + "not recognised.")
-=======
-        if self.type == 'mechanical':
-            self.solution_model = MechanicalSolution(self.endmembers)
-        elif self.type == 'ideal':
-            self.solution_model = IdealSolution(self.endmembers)
->>>>>>> 44fc850f
         else:
             if hasattr(self, 'energy_interaction') == False:
                 self.energy_interaction = None
@@ -183,14 +165,6 @@
             molar abundance for each endmember, needs to sum to one.
         """
         assert(len(self.endmembers) == len(molar_fractions))
-<<<<<<< HEAD
-
-        if self.type != 'mechanical':
-            assert(sum(molar_fractions) > 0.9999)
-            assert(sum(molar_fractions) < 1.0001)
-        self.molar_fractions = molar_fractions
-=======
->>>>>>> 44fc850f
 
         if self.type != 'mechanical':
             assert(sum(molar_fractions) > 0.9999)
